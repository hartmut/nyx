extern crate bytes;
extern crate petgraph;
extern crate prost;
use self::bytes::IntoBuf;
use self::petgraph::algo::astar;
use self::petgraph::prelude::*;
use self::prost::Message;
use crate::hifitime::{Epoch, SECONDS_PER_DAY};
use celestia::exb::interpolation::StateData::{EqualStates, VarwindowStates};
use celestia::exb::{Ephemeris, EphemerisContainer};
use celestia::frames::Frame;
use celestia::frames::*;
use celestia::fxb::{Frame as FXBFrame, FrameContainer};
use celestia::state::State;
use std::collections::HashMap;
use std::error::Error;
use std::fmt;
use std::fs::File;
use std::io::Read;
use std::time::Instant;

// Defines Cosm, from the Greek word for "world" or "universe".
pub struct Cosm {
    ephemerides: HashMap<(i32, String), Ephemeris>,
    frames: HashMap<(i32, String), FXBFrame>,
    geoids: HashMap<(i32, String), Geoid>,
    exb_map: Graph<i32, u8, Undirected>,
}

#[derive(Debug)]
pub enum CosmError {
    ObjectIDNotFound(i32),
    ObjectNameNotFound(String),
    NoInterpolationData(i32),
    NoStateData(i32),
    /// No path was found to convert from the first center to the second
    DisjointFrameCenters(i32, i32),
    /// No path was found to convert from the first orientation to the second
    DisjointFrameOrientations(i32, i32),
}

impl fmt::Display for CosmError {
    fn fmt(&self, f: &mut fmt::Formatter<'_>) -> fmt::Result {
        write!(f, "CosmError: {:?}", self)
    }
}

impl Error for CosmError {
    fn source(&self) -> Option<&(dyn Error + 'static)> {
        None
    }
}

impl Cosm {
    /// Builds a Cosm from the *XB files. Path should _not_ contain file extension.
    pub fn from_xb(filename: &str) -> Cosm {
        let mut cosm = Cosm {
            ephemerides: HashMap::new(),
            frames: HashMap::new(),
            geoids: HashMap::new(),
            exb_map: Graph::new_undirected(),
        };

        // BUG: This adds the Sun, but the Sun should be added by the loop below (the de file DOES contain the Sun).
        // Further, when adding the SSB, I should probably _not_ add it to the Geoid, since it isn't one. That said, this will break things.
        // Hence, I should probably add as a "virtual geoid", and computing the approximate GM from some estimated mass of the solar system (which includes asteroids, etc.).
        // Solar System Barycenter
        let ss_mass = 1.0014; // https://en.wikipedia.org/w/index.php?title=Special:CiteThisPage&page=Solar_System&id=905437334
        let sun_gm = 132_712_440_041.939_38;
        cosm.geoids.insert(
            (0, "Solar System Barycenter".to_string()),
            Geoid::perfect_sphere(0, 0, 1, ss_mass * sun_gm),
        );

        cosm.exb_map.add_node(0); // Add the SSB

        let ephemerides = load_ephemeris(&(filename.to_string() + ".exb"));
        for ephem in &ephemerides {
            let id = ephem.id.clone().unwrap();
            let exb_tpl = (id.number, id.name.clone());

            cosm.ephemerides.insert(exb_tpl.clone(), ephem.clone());

            // Compute the exb_id and axb_id from the ref frame.
            let ref_frame_id = ephem.ref_frame.clone().unwrap().number;
            let exb_id = ref_frame_id % 100_000;
            let axb_id = ref_frame_id / 100_000;

            // Add this EXB to the map, and link it to its parent
            let this_node = cosm.exb_map.add_node(id.number);
            let parent_node = match cosm.exbid_to_map_idx(exb_id) {
                Ok(p) => p,
                Err(e) => panic!(e),
            };
            // All edges are of value 1
            cosm.exb_map.add_edge(parent_node, this_node, 1);

            // Build the Geoid frames -- assume all frames are geoids if they have a GM parameter

            // Ephemeris exists
            match ephem.ephem_parameters.get("GM") {
                Some(gm) => {
                    // It's a geoid, and we assume everything else is there
                    let flattening = match ephem.ephem_parameters.get("Flattening") {
                        Some(param) => param.value,
                        None => {
                            if id.name != "Moon" {
                                0.0
                            } else {
                                0.0012
                            }
                        }
                    };
                    let equatorial_radius = match ephem.ephem_parameters.get("Equatorial radius") {
                        Some(param) => param.value,
                        None => {
                            if id.name != "Moon" {
                                0.0
                            } else {
                                1738.1
                            }
                        }
                    };
                    let semi_major_radius = match ephem.ephem_parameters.get("Equatorial radius") {
                        Some(param) => {
                            if id.name != "Earth Barycenter" {
                                param.value
                            } else {
                                6378.1370
                            }
                        }
                        None => equatorial_radius, // assume spherical if unspecified
                    };
                    let geoid = Geoid {
                        id: id.number,
                        center_id: exb_id,
                        orientation_id: axb_id,
                        gm: gm.value,
                        flattening,
                        equatorial_radius,
                        semi_major_radius,
                    };
                    cosm.geoids.insert(exb_tpl, geoid);
                }
                None => {
                    match id.number {
                        10 => {
                            // Sun
                            let geoid = Geoid::perfect_sphere(id.number, exb_id, axb_id, sun_gm);
                            cosm.geoids.insert(exb_tpl, geoid);
                        }
                        _ => {
                            info!("no GM value for EXB ID {} (exb ID: {})", id.number, exb_id);
                        }
                    }
                }
            }
        }

        for frame in load_frames(&(filename.to_string() + ".fxb")) {
            let id = frame.id.clone().unwrap();
            cosm.frames.insert((id.number, id.name), frame.clone());
        }

        cosm
    }

    fn exbid_to_map_idx(&self, id: i32) -> Result<NodeIndex, CosmError> {
        for (idx, node) in self.exb_map.raw_nodes().iter().enumerate() {
            if node.weight == id {
                return Ok(NodeIndex::new(idx));
            }
        }
        Err(CosmError::ObjectIDNotFound(id))
    }

    /// Returns the geoid from the loaded XB, if it is in there, else an error
    pub fn try_geoid_from_id(&self, id: i32) -> Result<Geoid, CosmError> {
        for ((geoid_id, _), geoid) in &self.geoids {
            if *geoid_id == id {
                return Ok(*geoid);
            }
        }
        Err(CosmError::ObjectIDNotFound(id))
    }

    /// Returns the geoid from the loaded XB, if it is in there, else panics!
    pub fn geoid_from_id(&self, id: i32) -> Geoid {
        self.try_geoid_from_id(id).unwrap()
    }

    /// Mutates the GM value for the provided geoid id. Panics if ID not found.
    pub fn mut_gm_for_geoid_id(&mut self, id: i32, gm: f64) {
        let mut key = None;
        for geoid_key in self.geoids.keys() {
            if geoid_key.0 == id {
                key = Some(geoid_key.clone());
            }
        }
        let mut geoid = self.geoids.get_mut(&key.unwrap()).unwrap();
        geoid.gm = gm;
    }

    pub fn geoid_from_name(&self, name: String) -> Result<Geoid, CosmError> {
        for ((_, geoid_name), geoid) in &self.geoids {
            if *geoid_name == name {
                return Ok(*geoid);
            }
        }
        Err(CosmError::ObjectNameNotFound(name))
    }

    pub fn exbid_from_id(&self, id: i32) -> Result<EXBID, CosmError> {
        for ((exb_id, _), ephem) in &self.ephemerides {
            if *exb_id == id {
                return Ok(ephem.id.clone().unwrap());
            }
        }
        Err(CosmError::ObjectIDNotFound(id))
    }

    /// Returns the celestial state as computed from a de4xx.{FXB,EXB} file in the original frame
    pub fn raw_celestial_state(&self, exb_id: i32, jde: f64) -> Result<State<Geoid>, CosmError> {
        let exb = self.exbid_from_id(exb_id)?;

        let ephem = self
            .ephemerides
            .get(&(exb.number, exb.name))
            .ok_or(CosmError::ObjectIDNotFound(exb.number))?;

        // Compute the position as per the algorithm from jplephem
        let interp = ephem
            .interpolator
            .as_ref()
            .ok_or(CosmError::NoInterpolationData(exb.number))?;

        let start_mod_julian: f64 = interp.start_mod_julian;
        let coefficient_count: usize = interp.position_degree as usize;

        let exb_states = match interp
            .state_data
            .as_ref()
            .ok_or(CosmError::NoStateData(exb.number))?
        {
            EqualStates(states) => states,
            VarwindowStates(_) => panic!("var window not yet supported by Cosm"),
        };

        let interval_length: f64 = exb_states.window_duration;

        let delta_jde = jde - start_mod_julian;
        let index_f = (delta_jde / interval_length).floor();
        let mut offset = delta_jde - index_f * interval_length;
        let mut index = index_f as usize;
        if index == exb_states.position.len() {
            index -= 1;
            offset = interval_length;
        }
        let pos_coeffs = &exb_states.position[index];

        let mut interp_t = vec![0.0; coefficient_count];
        let t1 = 2.0 * offset / interval_length - 1.0;
        interp_t[0] = 1.0;
        interp_t[1] = t1;
        for i in 2..coefficient_count {
            interp_t[i] = (2.0 * t1) * interp_t[i - 1] - interp_t[i - 2];
        }

        let mut interp_dt = vec![0.0; coefficient_count];
        interp_dt[0] = 0.0;
        interp_dt[1] = 1.0;
        interp_dt[2] = 2.0 * (2.0 * t1);
        for i in 3..coefficient_count {
            interp_dt[i] = (2.0 * t1) * interp_dt[i - 1] - interp_dt[i - 2]
                + interp_t[i - 1]
                + interp_t[i - 1];
        }
        for interp_i in &mut interp_dt {
            *interp_i *= 2.0 / interval_length;
        }

        let mut x = 0.0;
        let mut y = 0.0;
        let mut z = 0.0;
        let mut vx = 0.0;
        let mut vy = 0.0;
        let mut vz = 0.0;

        for (idx, pos_factor) in interp_t.iter().enumerate() {
            let vel_factor = interp_dt[idx];
            x += pos_factor * pos_coeffs.x[idx];
            y += pos_factor * pos_coeffs.y[idx];
            z += pos_factor * pos_coeffs.z[idx];
            vx += vel_factor * pos_coeffs.x[idx];
            vy += vel_factor * pos_coeffs.y[idx];
            vz += vel_factor * pos_coeffs.z[idx];
        }

        // Get the Geoid associated with the ephemeris frame
        let ref_frame_id = ephem.ref_frame.clone().unwrap().number;
        let ref_frame_exb_id = ref_frame_id % 100_000;
        let storage_geoid = self.geoid_from_id(ref_frame_exb_id);
        let dt = Epoch::from_jde_tai(jde);
        Ok(State::<Geoid>::from_cartesian(
            x,
            y,
            z,
            vx / SECONDS_PER_DAY,
            vy / SECONDS_PER_DAY,
            vz / SECONDS_PER_DAY,
            dt,
            storage_geoid,
        ))
    }

    /// Attempts to return the state of the celestial object of EXB ID `exb_id` (the target) at time `jde` `as_seen_from`
    pub fn try_celestial_state(
        &self,
        target_exb_id: i32,
        jde: f64,
        as_seen_from_exb_id: i32,
    ) -> Result<State<Geoid>, CosmError> {
        let target_geoid = self.try_geoid_from_id(target_exb_id)?;
        let as_seen_from = self.try_geoid_from_id(as_seen_from_exb_id)?;
        // And now let's convert this storage state to the correct frame.
        let path = self.intermediate_geoid(&target_geoid, &as_seen_from)?;
        let mut state = State::<Geoid>::from_cartesian(
            0.0,
            0.0,
            0.0,
            0.0,
            0.0,
            0.0,
            Epoch::from_jde_tai(jde),
            as_seen_from,
        );
        let mut prev_frame_id = state.frame.id();
        for body in path {
            // This means the target or the origin is exactly this path.
            let mut next_state = self.raw_celestial_state(body.id(), jde)?;
            if prev_frame_id != next_state.frame.id() {
                // Let's negate the next state prior to adding it.
                next_state = -next_state;
            }
            state = state + next_state;
            prev_frame_id = next_state.frame.id();
        }
        Ok(state)
    }

<<<<<<< HEAD
    /// Returns the state of the celestial object of EXB ID `exb_id` (the target) at time `jde` `as_seen_from`, or panics
    pub fn celestial_state(&self, target_exb_id: i32, jde: f64, as_seen_from_exb_id: i32) -> State<Geoid> {
        self.try_celestial_state(target_exb_id, jde, as_seen_from_exb_id).unwrap()
=======
    pub fn celestial_state(
        &self,
        target_exb_id: i32,
        jde: f64,
        as_seen_from_exb_id: i32,
    ) -> State<Geoid> {
        self.try_celestial_state(target_exb_id, jde, as_seen_from_exb_id)
            .unwrap()
>>>>>>> d0de2407
    }

    /// Attempts to return the provided state in the provided frame.
    pub fn try_frame_chg(&self, state: State<Geoid>, new_geoid: Geoid) -> Result<State<Geoid>, CosmError> {
        if state.frame.id() == new_geoid.id {
            return Ok(state);
        }
        // Let's get the path between both both states.
        let path = self.intermediate_geoid(&new_geoid, &state.frame)?;
        let mut new_state = -state;
        new_state.frame = new_geoid;
        // let mut new_state = State::<Geoid>::from_cartesian(0.0, 0.0, 0.0, 0.0, 0.0, 0.0, state.dt, new_geoid);
        let mut prev_frame_id = new_state.frame.id();
        for body in path {
            // This means the target or the origin is exactly this path.
            let mut next_state = self.raw_celestial_state(body.id(), state.dt.as_jde_et_days())?;
            if prev_frame_id != next_state.frame.id() {
                // Let's negate the next state prior to adding it.
                next_state = -next_state;
            }
            new_state = new_state + next_state;
            prev_frame_id = next_state.frame.id();
        }
        Ok(new_state)
    }

    /// Return the provided state in the provided frame, or panics
    pub fn frame_chg(&self, state: State<Geoid>, new_geoid: Geoid) -> State<Geoid> {
        self.try_frame_chg(state, new_geoid).unwrap()
    }

    /// Returns the conversion path from the target `from` as seen from `to`.
    pub fn intermediate_geoid(&self, from: &Geoid, to: &Geoid) -> Result<Vec<Geoid>, CosmError> {
        if from.orientation_id() != to.orientation_id() {
            unimplemented!("orientation changes are not yet implemented");
        }
        if from.id() == to.id() {
            // Same geoids, nothing to do
            return Ok(Vec::new());
        }

        // Check if the center of the target frame is the destination frame, or vice versa, so the path is simply one frame.
        if from.center_id() == to.id() {
            return Ok(vec![*from]);
        } else if to.center_id() == from.id() {
            return Ok(vec![*to]);
        }

        let start_idx = self.exbid_to_map_idx(to.id()).unwrap();
        let end_idx = self.exbid_to_map_idx(from.center_id()).unwrap();
        match astar(
            &self.exb_map,
            start_idx,
            |finish| finish == end_idx,
            |e| *e.weight(),
            |_| 0,
        ) {
            Some((weight, path)) => {
                // Build the path with the frames
                let mut f_path = Vec::new();
                let shared_centers = from.center_id == to.center_id;
                for idx in path {
                    let exb_id = self.exb_map[idx];
                    if !(shared_centers && to.center_id == exb_id || exb_id == 0) {
                        // Ignore going through SSB since it isn't a geoid
                        f_path.push(self.geoid_from_id(exb_id));
                    }
                }

                // Let's add the final geoid.
                f_path.push(*from);
                debug!(
                    "path from {:?} to {:?} is {:?} with cost {}",
                    from.id(),
                    to.id(),
                    f_path,
                    weight
                );
                Ok(f_path)
            }
            None => Err(CosmError::DisjointFrameCenters(
                from.center_id(),
                to.center_id(),
            )),
        }
    }
}

/// Loads the provided input_filename as an EXB
///
/// This function may panic!
pub fn load_ephemeris(input_filename: &str) -> Vec<Ephemeris> {
    let mut input_exb_buf = Vec::new();

    File::open(input_filename)
        .unwrap_or_else(|_| panic!("could not open EXB file {}", input_filename))
        .read_to_end(&mut input_exb_buf)
        .expect("something went wrong reading the file");

    if input_exb_buf.is_empty() {
        panic!("EXB file {} is empty (zero bytes read)", input_filename);
    }

    let decode_start = Instant::now();

    let ephcnt =
        EphemerisContainer::decode(input_exb_buf.into_buf()).expect("could not decode EXB");

    let ephemerides = ephcnt.ephemerides;
    let num_eph = ephemerides.len();
    if num_eph == 0 {
        panic!("no ephemerides found in EXB");
    }
    info!(
        "Loaded {} ephemerides in {} seconds.",
        num_eph,
        decode_start.elapsed().as_secs()
    );
    ephemerides
}

/// Loads the provided input_filename as an FXB
///
/// This function may panic!
pub fn load_frames(input_filename: &str) -> Vec<FXBFrame> {
    let mut input_fxb_buf = Vec::new();

    File::open(input_filename)
        .unwrap_or_else(|_| panic!("could not open FXB file {}", input_filename))
        .read_to_end(&mut input_fxb_buf)
        .expect("something went wrong reading the file");

    if input_fxb_buf.is_empty() {
        panic!("FXB file {} is empty (zero bytes read)", input_filename);
    }

    let decode_start = Instant::now();

    let cnt = FrameContainer::decode(input_fxb_buf.into_buf()).expect("could not decode FXB");

    let frames = cnt.frames;
    let num_eph = frames.len();
    if num_eph == 0 {
        panic!("no frames found in FXB");
    }
    info!(
        "Loaded {} frames in {} seconds.",
        num_eph,
        decode_start.elapsed().as_secs()
    );
    frames
}

#[cfg(test)]
mod tests {
    use super::*;
    use celestia::bodies;

    /// Tests direct transformations.
    ///
    /// Note that jplephem was manually verified against JPL HORIZONS, and confirmed to be correct AFTER selecting the correct frame
    /// in JPL HORIZONS: Earth mean equator for the Moon/Earth barycenter state.
    /// Here is the jplephem Python data and code, using DE431t.bsp which is the one used by JPL Horizons.
    /// >>> jde = 2_452_312.5
    /// >>> s = SPK.open('bsp/de438s.bsp')
    /// >>> moon_sg = s.pairs[(3, 301)]
    /// >>> moon_state = moon_sg.compute_and_differentiate(jde)
    /// >>> moon_state[0]
    /// array([ -81638.25306984, -345462.61724963, -144380.05941359])
    /// >>> moon_state[1] / 86400.0
    /// array([ 0.9606743 , -0.20373648, -0.18386955])
    /// >>>
    ///
    /// *******************************************************************************
    /// Target body name: Earth-Moon Barycenter (3)       {source: DE431mx}
    /// Center body name: Moon (301)                      {source: DE431mx}
    /// Center-site name: BODY CENTER
    /// *******************************************************************************
    /// Start time      : A.D. 2002-Feb-07 00:00:00.0000 TDB
    /// Stop  time      : A.D. 2002-Feb-07 00:01:00.0000 TDB
    /// Step-size       : 1 minutes
    /// *******************************************************************************
    /// Center geodetic : 0.00000000,0.00000000,0.0000000 {E-lon(deg),Lat(deg),Alt(km)}
    /// Center cylindric: 0.00000000,0.00000000,0.0000000 {E-lon(deg),Dxy(km),Dz(km)}
    /// Center radii    : 1737.4 x 1737.4 x 1737.4 km     {Equator, meridian, pole}    
    /// Output units    : KM-S                                                         
    /// Output type     : GEOMETRIC cartesian states
    /// Output format   : 3 (position, velocity, LT, range, range-rate)
    /// Reference frame : ICRF/J2000.0                                                 
    /// Coordinate systm: Earth Mean Equator and Equinox of Reference Epoch            
    /// *******************************************************************************
    /// JDTDB
    ///    X     Y     Z
    ///    VX    VY    VZ
    ///    LT    RG    RR
    /// *******************************************************************************
    /// $$SOE
    /// 2452312.500000000 = A.D. 2002-Feb-07 00:00:00.0000 TDB
    ///  X = 8.163825318809994E+04 Y = 3.454626174574621E+05 Z = 1.443800589307835E+05
    ///  VX=-9.606743009525915E-01 VY= 2.037364763900419E-01 VZ= 1.838695524657854E-01
    ///  LT= 1.278272389696382E+00 RG= 3.832164217006124E+05 RR= 4.828253792275582E-02
    /// 2452312.500694444 = A.D. 2002-Feb-07 00:01:00.0000 TDB
    ///  X = 8.158061167702588E+04 Y = 3.454748373483086E+05 Z = 1.443910893081474E+05
    ///  VX=-9.607093974270383E-01 VY= 2.035932182209123E-01 VZ= 1.838096924721191E-01
    ///  LT= 1.278282052563697E+00 RG= 3.832193185553559E+05 RR= 4.827928679408667E-02
    /// $$EOE
    /// *******************************************************************************
    ///
    /// >>> earth_state = earth_sg.compute_and_differentiate(jde)
    /// >>> earth_state
    /// (array([-1.09837695e+08,  8.97986222e+07,  3.89438783e+07]), array([-1762588.33759742, -1763694.78806168,  -764678.74349699]))
    /// >>> earth_state[1] / 86400.0
    /// array([-20.40032798, -20.41313412,  -8.85044842])
    ///
    /// Example from JPL Horizon for Earth state:
    /// Target body name: Earth-Moon Barycenter (3)       {source: DE431mx}
    /// Center body name: Solar System Barycenter (0)     {source: DE431mx}
    /// Center-site name: BODY CENTER
    /// *******************************************************************************
    /// Start time      : A.D. 2002-Feb-07 00:00:00.0000 TDB
    /// Stop  time      : A.D. 2002-Feb-07 00:01:00.0000 TDB
    /// Step-size       : 1 minutes
    /// *******************************************************************************
    /// 2452312.500000000 = A.D. 2002-Feb-07 00:00:00.0000 TDB
    /// X =-1.098376948721600E+08 Y = 9.787961009842677E+07 Z = 1.046913447994739E+04
    /// VX=-2.040032797048864E+01 VY=-2.224919059680185E+01 VZ=-2.492197913035454E-04
    /// LT= 4.907445188541736E+02 RG= 1.471215055573200E+08 RR= 4.281012177401806E-01
    #[test]
    fn test_cosm_direct() {
        use std::f64::EPSILON;
        let cosm = Cosm::from_xb("./de438s");

        assert_eq!(
            cosm.intermediate_geoid(
                &cosm.geoid_from_id(bodies::EARTH_BARYCENTER),
                &cosm.geoid_from_id(bodies::EARTH_BARYCENTER),
            )
            .unwrap()
            .len(),
            0,
            "Conversions within Earth does not require any transformation"
        );

        let jde = 2_452_312.5;

        assert!(
            cosm.celestial_state(bodies::EARTH_BARYCENTER, jde, bodies::EARTH_BARYCENTER)
                .rmag()
                < EPSILON
        );

        let out_state = cosm.celestial_state(bodies::EARTH_BARYCENTER, jde, bodies::SSB);
        assert_eq!(out_state.frame.id(), bodies::SSB);
        assert!((out_state.x - -109_837_695.021_661_42).abs() < 1e-12);
        assert!((out_state.y - 89_798_622.194_651_56).abs() < 1e-12);
        assert!((out_state.z - 38_943_878.275_922_61).abs() < 1e-12);
        assert!((out_state.vx - -20.400_327_981_451_596).abs() < 1e-12);
        assert!((out_state.vy - -20.413_134_121_084_312).abs() < 1e-12);
        assert!((out_state.vz - -8.850_448_420_104_028).abs() < 1e-12);

        let out_state = cosm.celestial_state(bodies::EARTH_BARYCENTER, jde, bodies::EARTH_MOON);
        assert_eq!(out_state.frame.id(), bodies::EARTH_MOON);
        assert!((out_state.x - 81_638.253_069_843_03).abs() < 1e-9);
        assert!((out_state.y - 345_462.617_249_631_9).abs() < 1e-9);
        assert!((out_state.z - 144_380.059_413_586_45).abs() < 1e-9);
        assert!((out_state.vx - -0.960_674_300_894_127_2).abs() < 1e-12);
        assert!((out_state.vy - 0.203_736_475_764_411_6).abs() < 1e-12);
        assert!((out_state.vz - 0.183_869_552_742_917_6).abs() < 1e-12);
        // Add the reverse test too
        let out_state = cosm.celestial_state(bodies::EARTH_MOON, jde, bodies::EARTH_BARYCENTER);
        assert_eq!(out_state.frame.id(), bodies::EARTH_BARYCENTER);
        assert!((out_state.x - -81_638.253_069_843_03).abs() < 1e-10);
        assert!((out_state.y - -345_462.617_249_631_9).abs() < 1e-10);
        assert!((out_state.z - -144_380.059_413_586_45).abs() < 1e-10);
        assert!((out_state.vx - 0.960_674_300_894_127_2).abs() < EPSILON);
        assert!((out_state.vy - -0.203_736_475_764_411_6).abs() < EPSILON);
        assert!((out_state.vz - -0.183_869_552_742_917_6).abs() < EPSILON);

        // The following test case comes from jplephem loaded with de438s.bsp
        let out_state = cosm.celestial_state(bodies::SUN, jde, bodies::SSB);
        assert_eq!(out_state.frame.id(), bodies::SSB);
        assert!((out_state.x - -182_936.040_274_732_14).abs() < EPSILON);
        assert!((out_state.y - -769_329.776_328_230_7).abs() < EPSILON);
        assert!((out_state.z - -321_490.795_782_183_1).abs() < EPSILON);
        assert!((out_state.vx - 0.014_716_178_620_115_785).abs() < EPSILON);
        assert!((out_state.vy - 0.001_242_263_392_603_425).abs() < EPSILON);
        assert!((out_state.vz - 0.000_134_043_776_253_089_48).abs() < EPSILON);

        let out_state = cosm.celestial_state(bodies::EARTH, jde, bodies::EARTH_BARYCENTER);
        assert_eq!(out_state.frame.id(), bodies::EARTH_BARYCENTER);
        assert!((out_state.x - 1_004.153_534_699_454_6).abs() < EPSILON);
        assert!((out_state.y - 4_249.202_979_894_305).abs() < EPSILON);
        assert!((out_state.z - 1_775.880_075_192_657_8).abs() < EPSILON);
        assert!((out_state.vx - -0.011_816_329_461_539_0).abs() < EPSILON);
        assert!((out_state.vy - 0.002_505_966_193_458_6).abs() < EPSILON);
        assert!((out_state.vz - 0.002_261_602_304_895_6).abs() < EPSILON);
    }

    #[test]
    fn test_cosm_indirect() {
        use std::f64::EPSILON;

        let test_epoch = Epoch::from_gregorian_utc_at_midnight(2002, 2, 7);
        let jde = test_epoch.as_jde_et_days();
        dbg!(jde);
        dbg!(test_epoch.as_et_seconds());

        let cosm = Cosm::from_xb("./de438s");

        let ven2ear = cosm
            .intermediate_geoid(
                &cosm.geoid_from_id(bodies::VENUS_BARYCENTER),
                &cosm.geoid_from_id(bodies::EARTH_MOON),
            )
            .unwrap();
        assert_eq!(
            ven2ear.len(),
            3,
            "Venus -> (SSB) -> Earth Barycenter -> Earth Moon"
        );

        let ven2ear_state = cosm.celestial_state(bodies::VENUS_BARYCENTER, jde, bodies::EARTH_MOON);
        assert_eq!(ven2ear_state.frame.id(), bodies::EARTH_MOON);
        assert!(dbg!(ven2ear_state.x - 2.051_262_195_720_077_5e8).abs() < EPSILON || true);
        assert!(dbg!(ven2ear_state.y - -1.356_125_479_230_852_7e8).abs() < EPSILON || true);
        assert!(dbg!(ven2ear_state.z - -6.557_839_967_615_153e7).abs() < EPSILON || true);
        assert!(dbg!(ven2ear_state.vx - 3.605_137_427_817_783e1).abs() < EPSILON || true);
        assert!(dbg!(ven2ear_state.vy - 4.888_902_462_217_076_6e1).abs() < EPSILON || true);
        assert!(dbg!(ven2ear_state.vz - 2.070_293_380_084_308_4e1).abs() < EPSILON || true);

        // Check that conversion via a center frame works
        let moon_from_emb = cosm.celestial_state(bodies::EARTH_MOON, jde, bodies::EARTH_BARYCENTER);
        // Check this state again, as in the direct test
        assert_eq!(moon_from_emb.frame.id(), bodies::EARTH_BARYCENTER);
        assert!(dbg!(moon_from_emb.x - -8.157_659_104_305_09e4).abs() < EPSILON || true);
        assert!(dbg!(moon_from_emb.y - -3.454_756_891_448_087_4e5).abs() < EPSILON || true);
        assert!(dbg!(moon_from_emb.z - -1.443_918_590_146_541e5).abs() < EPSILON || true);
        assert!(dbg!(moon_from_emb.vx - 9.607_118_443_970_266e-1).abs() < EPSILON || true);
        assert!(dbg!(moon_from_emb.vy - -2.035_832_254_218_036_5e-1).abs() < EPSILON || true);
        assert!(dbg!(moon_from_emb.vz - -1.838_055_174_573_940_7e-1).abs() < EPSILON || true);

        let earth_from_emb = cosm.celestial_state(
            bodies::EARTH,
            test_epoch.as_jde_et_days(),
            bodies::EARTH_BARYCENTER,
        );
        // Idem
        assert!(dbg!(earth_from_emb.x - 1.003_395_089_487_415_4e3).abs() < EPSILON || true);
        assert!(dbg!(earth_from_emb.y - 4.249_363_764_688_855e3).abs() < EPSILON || true);
        assert!(dbg!(earth_from_emb.z - 1.776_025_210_722_566_7e3).abs() < EPSILON || true);
        assert!(dbg!(earth_from_emb.vx - -1.181_679_124_801_440_8e-2).abs() < EPSILON || true);
        assert!(dbg!(earth_from_emb.vy - 2.504_081_208_571_763e-3).abs() < EPSILON || true);
        assert!(dbg!(earth_from_emb.vz - 2.260_814_668_513_329_6e-3).abs() < EPSILON || true);

        let moon_from_earth = cosm.celestial_state(bodies::EARTH_MOON, jde, bodies::EARTH);
        let earth_from_moon = cosm.celestial_state(bodies::EARTH, jde, bodies::EARTH_MOON);

        assert_eq!(moon_from_emb - earth_from_emb, moon_from_earth);
        assert_eq!(earth_from_moon, -moon_from_earth);

        println!("{}", moon_from_earth);
        // The error is high! 0.5 meters at the worst.
        assert!(dbg!(moon_from_earth.x - -8.257_998_613_253_831e4).abs() < EPSILON || true);
        assert!(dbg!(moon_from_earth.y - -3.497_250_529_094_976e5).abs() < EPSILON || true);
        assert!(dbg!(moon_from_earth.z - -1.461_678_842_253_766_5e5).abs() < EPSILON || true);
        assert!(dbg!(moon_from_earth.vx - 9.725_286_356_450_41e-1).abs() < EPSILON || true);
        assert!(dbg!(moon_from_earth.vy - -2.060_873_066_303_754_2e-1).abs() < EPSILON || true);
        assert!(dbg!(moon_from_earth.vz - -1.860_663_321_259_074e-1).abs() < EPSILON || true);

        // Check that Sun works -- it does not work well!
        let sun2ear_state = cosm.celestial_state(bodies::SUN, jde, bodies::EARTH);
        let emb_from_ssb = cosm.celestial_state(bodies::EARTH_BARYCENTER, jde, bodies::SSB);
        let sun_from_ssb = cosm.celestial_state(bodies::SUN, jde, bodies::SSB);
        let delta_state = sun2ear_state + dbg!(-sun_from_ssb + emb_from_ssb + earth_from_emb);
        assert!(delta_state.radius().norm() < EPSILON);
        assert!(delta_state.velocity().norm() < EPSILON);
        assert!(dbg!(sun2ear_state.x - 1.097_376_459_014_685_3e8).abs() < EPSILON || true);
        assert!(dbg!(sun2ear_state.y - -9.022_116_597_861_554e7).abs() < EPSILON || true);
        assert!(dbg!(sun2ear_state.z - -3.912_040_913_524_913e7).abs() < EPSILON || true);
        assert!(dbg!(sun2ear_state.vx - 1.945_404_148_891_068_3e1).abs() < EPSILON || true);
        assert!(dbg!(sun2ear_state.vy - 2.061_819_980_543_440_4e1).abs() < EPSILON || true);
        assert!(dbg!(sun2ear_state.vz - 9.034_492_117_071_919).abs() < EPSILON || true);
        // And check the converse
        let ear2sun_state = cosm.celestial_state(bodies::EARTH, jde, bodies::SUN);
        dbg!(ear2sun_state.radius() - sun2ear_state.radius());
        dbg!(ear2sun_state.velocity() - sun2ear_state.velocity());
        // XXX: Reenable this test when bug is fixed: https://gitlab.com/chrisrabotin/nyx/issues/61 .
    }

    #[test]
    fn test_frame_change() {
        let cosm = Cosm::from_xb("./de438s");
        let earth = cosm.geoid_from_id(399);
        let moon = cosm.geoid_from_id(301);

        let llo = State::<Geoid>::from_cartesian(
            3.919_869_89e5,
            -7.493_039_70e4,
            -7.022_605_11e4,
            -6.802_604_18e-1,
            1.992_053_61,
            4.369_389_94e-1,
            Epoch::from_gregorian_tai_at_midnight(2020, 1, 1),
            earth,
        );

        let llo_wrt_moon = dbg!(cosm.frame_chg(llo, moon));
        println!("{:o}", llo_wrt_moon);
    }
}<|MERGE_RESOLUTION|>--- conflicted
+++ resolved
@@ -348,11 +348,7 @@
         Ok(state)
     }
 
-<<<<<<< HEAD
     /// Returns the state of the celestial object of EXB ID `exb_id` (the target) at time `jde` `as_seen_from`, or panics
-    pub fn celestial_state(&self, target_exb_id: i32, jde: f64, as_seen_from_exb_id: i32) -> State<Geoid> {
-        self.try_celestial_state(target_exb_id, jde, as_seen_from_exb_id).unwrap()
-=======
     pub fn celestial_state(
         &self,
         target_exb_id: i32,
@@ -361,7 +357,6 @@
     ) -> State<Geoid> {
         self.try_celestial_state(target_exb_id, jde, as_seen_from_exb_id)
             .unwrap()
->>>>>>> d0de2407
     }
 
     /// Attempts to return the provided state in the provided frame.
