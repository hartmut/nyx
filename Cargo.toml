[package]
name = "nyx-space"
<<<<<<< HEAD
build = "build.rs"
version = "1.1.1"
=======
version = "1.1.2"
>>>>>>> e0d7d5f0
edition = "2021"
# resolver = "2"
authors = ["Christopher Rabotin <christopher.rabotin@gmail.com>"]
description = "A high-fidelity space mission toolkit, with orbit propagation, estimation and some systems engineering"
homepage = "https://nyxspace.com"
documentation = "https://docs.rs/nyx-space/"
repository = "https://gitlab.com/nyx-space/nyx"
keywords = ["space", "mission", "design", "orbit", "estimation"]
categories = ["science", "simulation"]
readme = "README.md"
license = "AGPL-3.0-or-later"
exclude = ["tests/GMAT_scripts/*", "examples", "data/*.gz", "data/*.png", "data/od_plots/", "rustfmt.toml", "de438s.xb", "Pipfile*", ".vscode/launch.json", "*.kst", "docs/*", "*.bsp", "data/tests/*"]

[badges]
maintenance = { status = "actively-developed" }
gitlab = { repository = "nyx-space/nyx", branch = "master" }

[dependencies]
<<<<<<< HEAD
nalgebra = "0.32"
=======
nalgebra = "=0.32"
>>>>>>> e0d7d5f0
log = "0.4"
hifitime = { version = "3.8.0", features = ["std"] }
flate2 = { version = "1.0", features = ["rust_backend"], default-features = false }
serde = "1.0"
serde_derive = "1.0"
csv = "1"
<<<<<<< HEAD
hyperdual = "1.2.0"
=======
hyperdual = "=1.2.0"
>>>>>>> e0d7d5f0
bytes = "1.0"
prost = "0.11"
prost-derive = "0.11"
rand = "0.8"
rand_distr = "0.4"
meval = "0.2"
rust-embed = "6"
toml = "0.7"
clap = "2"
config = {version = "0.13.3", features = ["yaml"]}
regex = "1.5"
pretty_env_logger = "0.4"
dialoguer = "0.10"
glob = "0.3"
rayon = "1.5"
lazy_static = "1.4.0"
approx = "0.5"
rand_pcg = "0.3"
pyo3 = {version = "0.17.3", optional = true, features = ["extension-module"]}
pyo3-log = {version = "0.8.1", optional = true}
indicatif = {version = "0.17", features = ["rayon"]}
rstats = "1.0.12"
thiserror = "1.0"
parquet = "33.0.0"
arrow = "33.0.0"
shadow-rs = "0.20.0"
serde_yaml = "0.9.17"
whoami = "1.3.0"

[build-dependencies]
shadow-rs = "0.20.0"

[features]
default = ["python"]
python = ["pyo3", "pyo3-log", "hifitime/python"]

[lib]
crate-type = ["cdylib", "rlib"]
name = "nyx_space"<|MERGE_RESOLUTION|>--- conflicted
+++ resolved
@@ -1,11 +1,7 @@
 [package]
 name = "nyx-space"
-<<<<<<< HEAD
 build = "build.rs"
-version = "1.1.1"
-=======
 version = "1.1.2"
->>>>>>> e0d7d5f0
 edition = "2021"
 # resolver = "2"
 authors = ["Christopher Rabotin <christopher.rabotin@gmail.com>"]
@@ -24,22 +20,14 @@
 gitlab = { repository = "nyx-space/nyx", branch = "master" }
 
 [dependencies]
-<<<<<<< HEAD
-nalgebra = "0.32"
-=======
 nalgebra = "=0.32"
->>>>>>> e0d7d5f0
 log = "0.4"
 hifitime = { version = "3.8.0", features = ["std"] }
 flate2 = { version = "1.0", features = ["rust_backend"], default-features = false }
 serde = "1.0"
 serde_derive = "1.0"
 csv = "1"
-<<<<<<< HEAD
-hyperdual = "1.2.0"
-=======
 hyperdual = "=1.2.0"
->>>>>>> e0d7d5f0
 bytes = "1.0"
 prost = "0.11"
 prost-derive = "0.11"
