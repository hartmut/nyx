[package]
name = "nyx-space"
version = "1.0.1-beta.1"
edition = "2018"
resolver = "2"
authors = ["Christopher Rabotin <christopher.rabotin@gmail.com>"]
description = "A high-fidelity space mission toolkit, with orbit propagation, estimation and some systems engineering"
homepage = "https://nyxspace.com"
documentation = "https://docs.rs/nyx-space/"
repository = "https://gitlab.com/nyx-space/nyx"
keywords = ["space", "mission", "design", "orbit", "estimation"]
categories = ["science", "simulation"]
readme = "README.md"
license = "AGPL-3.0-or-later"
exclude = ["tests/GMAT_scripts/*", "examples", "data/*.gz", "data/*.png", "data/od_plots/", "rustfmt.toml", "de438s.xb", "Pipfile*", ".vscode/launch.json", "*.kst", "docs/*", "*.bsp", "data/tests/*"]

[badges]
maintenance = { status = "actively-developed" }
gitlab = { repository = "nyx-space/nyx", branch = "master" }

[dependencies]
nalgebra = "0.29"
log = "0.4"
hifitime = "2.3.2"
flate2 = { version = "1.0", features = ["rust_backend"], default-features = false }
serde = "1.0"
serde_derive = "1.0"
csv = "1"
hyperdual = "0.5.2"
bytes = "1.0"
prost = "0.7"
prost-derive = "0.7"
rand = "0.8"
rand_distr = "0.4"
meval = "0.2"
num = {version = "0.3", default-features = false}
rust-embed = "6"
toml = "0.5"
clap = "2"
config = "0.11"
regex = "1.5"
pretty_env_logger = "0.4"
dialoguer = "0.8"
glob = "0.3"
rayon = "1.5"
lazy_static = "1.4.0"
approx = "0.5"
rand_pcg = "0.3"
yaserde = "0.7.0"
yaserde_derive = "0.7.0"
<<<<<<< HEAD
pyo3-log = {version = "0.5.0", optional = true}

[profile.dev]
opt-level = 0
debug = true
=======
levenberg-marquardt = "0.11"
indicatif = {version = "0.16", features = ["rayon"]}
rstats = "1.0.12"
thiserror = "1.0"

>>>>>>> 8f5769e6

[features]
default = []
python = ["pyo3", "pyo3-log"]
broken-donotuse = []

[dependencies.pyo3]
version = "0.15.1"
features = ["extension-module"]
optional = true

[lib]
crate-type = ["cdylib", "rlib"]
name = "nyx_space"<|MERGE_RESOLUTION|>--- conflicted
+++ resolved
@@ -1,7 +1,7 @@
 [package]
 name = "nyx-space"
-version = "1.0.1-beta.1"
-edition = "2018"
+version = "1.0.1"
+edition = "2021"
 resolver = "2"
 authors = ["Christopher Rabotin <christopher.rabotin@gmail.com>"]
 description = "A high-fidelity space mission toolkit, with orbit propagation, estimation and some systems engineering"
@@ -48,19 +48,16 @@
 rand_pcg = "0.3"
 yaserde = "0.7.0"
 yaserde_derive = "0.7.0"
-<<<<<<< HEAD
 pyo3-log = {version = "0.5.0", optional = true}
-
-[profile.dev]
-opt-level = 0
-debug = true
-=======
 levenberg-marquardt = "0.11"
 indicatif = {version = "0.16", features = ["rayon"]}
 rstats = "1.0.12"
 thiserror = "1.0"
 
->>>>>>> 8f5769e6
+
+[profile.dev]
+opt-level = 0
+debug = true
 
 [features]
 default = []
